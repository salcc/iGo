"""
<<<<<<< HEAD
The iGo Telegram bot shows users in Barcelona the most intelligent way of driving from their current 
location to their desired destination using the concept of itime.

To calculate the itime of a path, several data of Barcelona's road network is taken into account: 
the length and maximum driving speed of each street, the current traffic data available and the cost
of turning. The needed computations are handled by the igo module. 

The bot supports the following commands:
 - /go [destination]: Shows the user a map with the fastest way to go from their current location to
   the specified destination. 
 - /where: Shows the user a map with their current location.
 - /setlang [language code]: Sets the bot's language.
 - /author: Shows who has developed the bot.
 - /help: Shows a list of the available commands and what are they used for.
 - /pos [location]: Changes the user location to the specified one (intended for developement).

The iGo bot is available in different languages. The translations of the shown messages are handled
by the translations module.
=======

>>>>>>> 0de6d054
"""

from datetime import datetime
import os

from telegram import ReplyKeyboardMarkup, KeyboardButton, InlineKeyboardButton, InlineKeyboardMarkup, ReplyKeyboardRemove
from telegram.ext import Updater, CommandHandler, MessageHandler, Filters, CallbackQueryHandler

from translations import translate, available_languages, build_translation_dictionaries
import igo


def get_language(update, context):
    """Returns the user's language. If the user has not previously specified a preferred language,
    the bot will use the one given by their Telegram settings if it is available, or English if it
    is not.
    """
    if "language" not in context.user_data:
        language_code = update.message.from_user.language_code
        if language_code not in available_languages():
            language_code = "en"
        context.user_data["language"] = language_code

    return context.user_data["language"]


def setlang(update, context):
    """Called when the /setlang [language code] command is executed. Updates the current bot 
    language to the specified language code. An error message is shown if it is not valid.
    """
    lang = get_language(update, context)

    new_lang = update.message.text[9:].strip()  # The first 9 characters are "/setlang ".
    if new_lang in available_languages():
        context.user_data["language"] = new_lang
        context.bot.send_message(chat_id=update.effective_chat.id, text=translate("Language updated.", new_lang) + " ✅")
    else:
        context.bot.send_message(chat_id=update.effective_chat.id, text=translate("Language code not recognized.", lang) + " 😕")


def start(update, context):
    """Called when the /start command is executed. The bot introduces itself to the user and
    suggests them using /help to see its functionalities.
    """
    lang = get_language(update, context)

    context.bot.send_message(chat_id=update.effective_chat.id, text=translate("Hi!", lang) + " 😄")
    context.bot.send_message(chat_id=update.effective_chat.id,
                             text=translate("I'm iGo and I'll help you go to wherever you want as quick as a flash.", lang)
                                  + " ⚡")
    context.bot.send_message(chat_id=update.effective_chat.id,
                             text=translate("You can use the command /help to see everything I can do.", lang) + " 👀")


def help(update, context):
    """Called when the /help command is executed. Shows the commands supported by the bot, and
    explains what they do.
    """
    lang = get_language(update, context)

    context.bot.send_message(chat_id=update.effective_chat.id,
                             text=translate("/go [destination] - I will show you a map with the fastest way to go from your "
                                            "current location (green marker) to the destination (red marker) that you tell me "
                                            "when you use the command. This path is calculated taking into account the time it "
                                            "takes to turn and the current traffic data of Barcelona.", lang) + " 🚗\n\n" +
                                  translate("/where - I will show you a map with your current location indicated with a green "
                                            "marker.", lang) + " 🗺️\n\n" +
                                  translate("/setlang [language code] - I will talk to you in the language you choose from "
                                            "Catalan [ca], Spanish [es] and English [en].", lang) + " 🌐\n\n" +
                                  translate("/author - I will tell you who has developed me.", lang) + "👸🏻🤴🏻")


def author(update, context):
    """Called when the /author command is executed. Shows who developed the bot :)"""
    lang = get_language(update, context)

    context.bot.send_message(chat_id=update.effective_chat.id,
                             text=translate("I have been developed with ❤️ by Marçal Comajoan Cara and Laura Saéz Parés, two "
                                            "students of the Universitat Politècnica de Catalunya (UPC), as a part of a project "
                                            "for the Algorithmics and Programming II subject of the Data Science and Engineering "
                                            "Degree.", lang))


def ask_location(update, context):
    """Displays an inline keyboard which asks the user if they accept to share their location. If
    it already has the location, the bot asks the user if they want to update it, or to mantain the
    last shared one.

    When a button of the keyboard is pressed, the query_handler function is called automatically to
    handle which option the user has chosen.
    """
    lang = get_language(update, context)

    # Construct the inline keyboard buttons. callback_data is the ID of the chosen option, which is
    # used by the query_handler. It must be a string containing a number from 1 to 64.
    new_location_button = InlineKeyboardButton(translate("Yes", lang), callback_data="1")
    same_location_button = InlineKeyboardButton(translate("No", lang), callback_data="2")
    cancel_button = InlineKeyboardButton(translate("Cancel", lang), callback_data="64")

    if "location" in context.user_data:
        markup = InlineKeyboardMarkup([[new_location_button, same_location_button], [cancel_button]])
        context.bot.send_message(chat_id=update.effective_chat.id, text=translate("Do you want to update your location?", lang),
                                 reply_markup=markup)
    else:
        # If the bot does not have a location, do not show the same_location_button.
        markup = InlineKeyboardMarkup([[new_location_button], [cancel_button]])
        context.bot.send_message(chat_id=update.effective_chat.id,
                                 text=translate("I need to know your location, do you mind sharing it with me?", lang) + " 😊",
                                 reply_markup=markup)


def query_handler(update, context):
    """Called when the user presses a button from the inline keyboard shown by the ask_location
    function. The function handles which option the user has chosen.

    If the user pressed that they want to share their real location, a button is displayed to do so.
    This button makes Telegram ask the user for their location, which then is handled by the
    location_handler function.

    Else if the user pressed that they want to mantain their location, get_and_plot_path or
    plot_location is called directly, depending on if the function that is being executed is "go"
    or "where".

    Else if the user pressed the Cancel button, nothing is done and the function being executed by
    the user is reset to None.
    """
    lang = context.user_data["language"]

    query = update.callback_query
    action = query.data
    if action == "1":  # The user wants to share their location.
        query.delete_message()
        share_location_button = KeyboardButton(translate("Share location", lang) + " 📍", request_location=True)
        markup = ReplyKeyboardMarkup([[share_location_button]], resize_keyboard=True, one_time_keyboard=True)
        context.bot.send_message(chat_id=update.effective_chat.id, text=translate("Send me your location.", lang) + " 🧐",
                                 reply_markup=markup)
    elif action == "2":  # The user does not want to update their location.
        query.edit_message_text(translate("Processing...", lang) + " ⏳")
        if context.user_data["function"] == "go":
            get_and_plot_path(update, context)
        elif context.user_data["function"] == "where":
            plot_location(update, context)
    elif action == "64":  # The user wants to cancel the operation.
        context.user_data["function"] = None
        query.edit_message_text(translate("Operation cancelled.", lang) + " ❌")
    query.answer()


def location_handler(update, context):
    """Called when the user sends a real location to the bot, which happens when they click the
    "Share location" button displayed by the query_handler function. Obtains the location
    coordinates and checks if they are inside the boundaries of PLACE. If that is the case, it 
    calls the get_and_plot_path or plot_location, depending on if the function that is being
    executed is "go" or "where". On the other side, if the user is not inside the boundaries of
    PLACE, an error message is shown.
    """
    lang = get_language(update, context)

    coordinates = igo.Coordinates(update.message.location.longitude, update.message.location.latitude)
    context.bot.send_message(chat_id=update.effective_chat.id, text=translate("Processing...", lang) + " ⏳",
                             reply_markup=ReplyKeyboardRemove())
    if igo.is_in_place(coordinates, PLACE):
        context.user_data["location"] = coordinates
        if context.user_data["function"] == "go":
            get_and_plot_path(update, context)
        elif context.user_data["function"] == "where":
            plot_location(update, context)
    else:
        context.bot.send_message(chat_id=update.effective_chat.id,
                                 text=translate("You seem to be outside Barcelona. I'm afraid I can't help you here.", lang)
                                      + " 🤕")


def get_coordinates(context, update, place_name):
    """Returns the coordinates given a string 'place_name', which can either be a geocodable string
    by the Nominatim API or a string representing a pair of latitude-longitude coordinates. If they
    include a decimal part, a dot '.' must be used as a decimal separator and they can be optionally
    separed by a comma. 

    Two error messages can be shown: one if no place_name is specified, and another one if the
    Nominatim API can not find the given place name or the obtained coordinates are not inside the
    boundaries of PLACE.
    """
    lang = get_language(update, context)

    if place_name:
        try:
            return igo.name_to_coordinates(place_name, PLACE)
        except ValueError:
            context.bot.send_message(chat_id=update.effective_chat.id,
                                     text=translate("I'm sorry, there are no results for ", lang) + place_name +
                                          translate(" in Barcelona.", lang) + " 😥")
    else:
        context.bot.send_message(chat_id=update.effective_chat.id,
                                 text=translate("You haven't told me where!", lang) + " ☹️")


def pos(update, context):
    """Called when the /pos [location] command is executed. Sets a false user location passed as an
    argument (which can either be the name of a place or a pair of latitude-longitude coordinates),
    and obtains its coordinates. A message is shown either confirming that the location has been
    updated, or giving an error if the argument is not valid (see get_coordinates).

    Note: /pos is a "secret" command  intended for testing the bot, so it is not shown when /help is
    executed.
    """
    lang = get_language(update, context)

    location = update.message.text[5:].strip()  # The first 5 characters are "/pos ".
    coordinates = get_coordinates(context, update, location)
    if coordinates:
        context.user_data["location"] = coordinates
        context.bot.send_message(chat_id=update.effective_chat.id,
                                 text=translate("Your location has been updated.", lang) + " ✅")


def go(update, context):
    """Called when the the /go [destination] command is executed. Reads the destination argument,
    (which can either be the name of a place or a pair of latitude-longitude coordinates) obtains
    its coordinates, and sets that the current function the user is executing is "go". It then calls
    ask_location, which will continue the process of sending the user an image with the fastest path
    from their location to the specified destination.

    An error message is shown if the argument is not valid (see get_coordinates).
    """
    lang = get_language(update, context)

    destination = update.message.text[4:].strip()  # The first 4 characters are "/go ".
    destination_coordinates = get_coordinates(context, update, destination)
    if destination_coordinates:
        context.user_data["function"] = "go"
        context.user_data["destination"] = destination_coordinates
        context.bot.send_message(chat_id=update.effective_chat.id,
                                 text="Oooh! 😃 " + translate("So you want to go to ", lang) + destination + ".")
        ask_location(update, context)


def where(update, context):
    """Called when the /where command is executed. Sets that the current function the user is
    executing is "where". It then calls ask_location, which will continue the process of sending
    the user an image showing where they are.
    """
    lang = get_language(update, context)

    context.user_data["function"] = "where"
    context.bot.send_message(chat_id=update.effective_chat.id, text=translate("I'll show you where you are.", lang) + " 🗺️")
    ask_location(update, context)


def get_dynamic_igraph(context):
    """Returns a dynamic igraph, which is the data structure used to find the paths that the bot 
    shows to its users.

    The dynamic igraph is built if it has not been built already, or if it is older than five
    minutes, since it uses traffic data which is updated every five minutes.
    """
    if not "last_congestions_update" in context.bot_data or \
        (datetime.now() - context.bot_data["last_congestions_update"]).total_seconds() / 60 >= 5:
        congestions = igo.download_congestions(CONGESTIONS_URL)
        dynamic_igraph = igo.build_dynamic_igraph(igraph, highway_paths, congestions)
        igo.save_data(dynamic_igraph, DYNAMIC_IGRAPH_FILENAME)

        # Obtain the last congestions update datetime from the first Congestion (they are all the same).
        context.bot_data["last_congestions_update"] = congestions[1].datetime
    else:
        dynamic_igraph = igo.load_data(DYNAMIC_IGRAPH_FILENAME)  # We do not have to check if it exists.
    
    return dynamic_igraph


def get_and_plot_path(update, context):
    """Sends a map to the user showing the path from their current location (green marker) to their 
    specified destination (red marker) plotted with 5px Dodger Blue lines except for those that 
    connect the source and destination coordinates to the rest, which are Light Blue. 

    This path is the fastest possible considering the length of the streets, its maximum speeds,
    the current traffic data of Barcelona, and the cost of turning.

    An error message is shown if the user is already in their specified destination, and another one
    in the case the only way of going from their location to the destination is through a closed
    road.
    """
    lang = get_language(update, context)

    source = context.user_data["location"]
    destination = context.user_data["destination"]
    if source == destination:
        context.bot.send_message(chat_id=update.effective_chat.id, text=translate("Oh, you are already here!", lang) + " 🥳")
    else:
        dynamic_igraph = get_dynamic_igraph(context)
        ipath = igo.get_ipath(dynamic_igraph, source, destination)
        if ipath:
            path_plot = igo.get_ipath_plot(ipath, SIZE)
            send_plot(update, context, path_plot)
        else:
            context.bot.send_message(chat_id=update.effective_chat.id,
                                     text=translate("The only way to get where you want is to pass a road that is closed!", lang)
                                          + " 😟")


def plot_location(update, context):
    """Sends a map to the user showing the surroundings of their current location. A green marker is
    added at the exact point of their coordinates.
    """
    location = context.user_data["location"]
    location_plot = igo.get_location_plot(location, SIZE)
    send_plot(update, context, location_plot)


def send_plot(update, context, plot):
    """Sends an image to the user showing the given plot."""
    filename = str(hash(plot)) + ".png"  # Use the hash of the object 'plot' to make a unique filename.
    igo.save_map_as_image(plot, filename)
    context.bot.send_photo(chat_id=update.effective_chat.id, photo=open(filename, "rb"))
    os.remove(filename)


# Call this code globally, because most of the variables here are used by the functions of the file,
# and can not be passed as parameters.
if __name__ == "__main__":
    # Constants.
    PLACE = "Barcelona, Barcelonés, Barcelona, Catalonia"
    DEFAULT_GRAPH_FILENAME = "graph.dat"
    STATIC_IGRAPH_FILENAME = "static_igraph.dat"
    DYNAMIC_IGRAPH_FILENAME = "dynamic_igraph.dat"
    HIGHWAYS_FILENAME = "highways.dat"
    SIZE = 1000
    HIGHWAYS_URL = "https://opendata-ajuntament.barcelona.cat/data/dataset/1090983a-1c40-4609-8620-14ad49aae3ab/resource/" \
                   "1d6c814c-70ef-4147-aa16-a49ddb952f72/download/transit_relacio_trams.csv"
    CONGESTIONS_URL = "https://opendata-ajuntament.barcelona.cat/data/dataset/8319c2b1-4c21-4962-9acd-6db4c5ff1148/resource/" \
                      "2d456eb5-4ea6-4f68-9794-2f3f1a58a933/download"

    # Build the dictionaries used for the bot message translations.
    build_translation_dictionaries("translations", "en")

    # Load the default graph, or build it if it does not exist (and save it for later).
    if igo.file_exists(DEFAULT_GRAPH_FILENAME):
        graph = igo.load_data(DEFAULT_GRAPH_FILENAME)
    else:
        graph = igo.build_default_graph(PLACE)
        igo.save_data(graph, DEFAULT_GRAPH_FILENAME)

    # Load the highway paths, or build them if they do not exist (and save them for later).
    if igo.file_exists(HIGHWAYS_FILENAME):
        highway_paths = igo.load_data(HIGHWAYS_FILENAME)
    else:
        highways = igo.download_highways(HIGHWAYS_URL)
        highway_paths = igo.build_highway_paths(graph, highways)
        igo.save_data(highway_paths, HIGHWAYS_FILENAME)

    # Load the static igraph, or build it if it does not exist (and save it for later).
    if igo.file_exists(STATIC_IGRAPH_FILENAME):
        igraph = igo.load_data(STATIC_IGRAPH_FILENAME)
    else:
        igraph = igo.build_static_igraph(graph)
        igo.save_data(igraph, STATIC_IGRAPH_FILENAME)

    # Read the bot acces token from the file 'token.txt'.
    with open("token.txt", "r") as file:
        TOKEN = file.read().strip()

    # Create the Updater and pass it the bot token.
    updater = Updater(token=TOKEN, use_context=True)

    # Get the dispatcher to register handlers.
    dispatcher = updater.dispatcher

    # Add handlers for all the bot commands.
    dispatcher.add_handler(CommandHandler("start", start))
    dispatcher.add_handler(CommandHandler("go", go))
    dispatcher.add_handler(CommandHandler("where", where))
    dispatcher.add_handler(CommandHandler("pos", pos))
    dispatcher.add_handler(CommandHandler("help", help))
    dispatcher.add_handler(CommandHandler("author", author))
    dispatcher.add_handler(CommandHandler("setlang", setlang))

    # Add the handler used for the inline reply keyboards.
    dispatcher.add_handler(CallbackQueryHandler(query_handler))

    # Add the handler used for when a real user location is sent to the bot.
    dispatcher.add_handler(MessageHandler(Filters.location, location_handler))

    # Start the bot.
    updater.start_polling()
    print("Bot running.")

    # Run the bot until Ctrl+C is pressed.
    updater.idle()

    print()
    print("Bot dead.")<|MERGE_RESOLUTION|>--- conflicted
+++ resolved
@@ -1,5 +1,4 @@
 """
-<<<<<<< HEAD
 The iGo Telegram bot shows users in Barcelona the most intelligent way of driving from their current 
 location to their desired destination using the concept of itime.
 
@@ -18,9 +17,6 @@
 
 The iGo bot is available in different languages. The translations of the shown messages are handled
 by the translations module.
-=======
-
->>>>>>> 0de6d054
 """
 
 from datetime import datetime
